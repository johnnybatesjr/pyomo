#  ___________________________________________________________________________
#
#  Pyomo: Python Optimization Modeling Objects
#  Copyright 2017 National Technology and Engineering Solutions of Sandia, LLC
#  Under the terms of Contract DE-NA0003525 with National Technology and
#  Engineering Solutions of Sandia, LLC, the U.S. Government retains certain
#  rights in this software.
#  This software is distributed under the 3-clause BSD License.
#  ___________________________________________________________________________

__all__ = ['Constraint', '_ConstraintData', 'ConstraintList',
           'simple_constraint_rule', 'simple_constraintlist_rule']

import inspect
import sys
import logging
from weakref import ref as weakref_ref

import pyutilib.math
from pyomo.util.timing import ConstructionTimer
<<<<<<< HEAD
from pyomo.core.expr import current as EXPR
from pyomo.core.expr.numvalue import (ZeroConstant,
=======
from pyomo.core.base import expr as EXPR
from pyomo.core.base.plugin import register_component
from pyomo.core.base.numvalue import (ZeroConstant,
>>>>>>> d0d3ab23
                                      value,
                                      as_numeric,
                                      is_constant,
                                      _sub)
from pyomo.core.base.component import ActiveComponentData
from pyomo.core.base.indexed_component import \
    ( ActiveIndexedComponent,
      UnindexedComponent_set,
      _get_indexed_component_data_name, )
from pyomo.core.base.misc import (apply_indexed_rule,
                                  tabular_writer)
from pyomo.core.base.sets import Set

from six import StringIO, iteritems

logger = logging.getLogger('pyomo.core')

_simple_constraint_rule_types = set([ type(None), bool ])

_rule_returned_none_error = """Constraint '%s': rule returned None.

Constraint rules must return either a valid expression, a 2- or 3-member
tuple, or one of Constraint.Skip, Constraint.Feasible, or
Constraint.Infeasible.  The most common cause of this error is
forgetting to include the "return" statement at the end of your rule.
"""

def simple_constraint_rule( fn ):
    """
    This is a decorator that translates None/True/False return
    values into Constraint.Skip/Constraint.Feasible/Constraint.Infeasible.
    This supports a simpler syntax in constraint rules, though these
    can be more difficult to debug when errors occur.

    Example use:

    @simple_constraint_rule
    def C_rule(model, i, j):
        ...

    model.c = Constraint(rule=simple_constraint_rule(...))
    """
    def wrapper_function ( *args, **kwargs ):
        if fn.__class__ in _simple_constraint_rule_types:
            #
            # If the argument is a boolean or None, then this is a
            # trivial constraint expression.
            #
            value = fn
        else:
            #
            # Otherwise, the argument is a functor, so call it to
            # generate the constraint expression.
            #
            value = fn( *args, **kwargs )
        #
        # Map the value to a constant:
        #   None        Skip this constraint
        #   True        Feasible constraint
        #   False       Infeasible constraint
        #
        if value.__class__ in _simple_constraint_rule_types:
            if value is None:
                return Constraint.Skip
            elif value is True:
                return Constraint.Feasible
            elif value is False:
                return Constraint.Infeasible
        return value
    return wrapper_function


def simple_constraintlist_rule( fn ):
    """
    This is a decorator that translates None/True/False return values
    into ConstraintList.End/Constraint.Feasible/Constraint.Infeasible.
    This supports a simpler syntax in constraint rules, though these can be
    more difficult to debug when errors occur.

    Example use:

    @simple_constraintlist_rule
    def C_rule(model, i, j):
        ...

    model.c = ConstraintList(expr=simple_constraintlist_rule(...))
    """
    def wrapper_function ( *args, **kwargs ):
        if fn.__class__ in _simple_constraint_rule_types:
            #
            # If the argument is a boolean or None, then this is a
            # trivial constraint expression.
            #
            value = fn
        else:
            #
            # Otherwise, the argument is a functor, so call it to
            # generate the constraint expression.
            #
            value = fn( *args, **kwargs )
        #
        # Map the value to a constant:
        #   None        End the constraint list
        #   True        Feasible constraint
        #   False       Infeasible constraint
        #
        if value.__class__ in _simple_constraint_rule_types:
            if value is None:
                return ConstraintList.End
            elif value is True:
                return Constraint.Feasible
            elif value is False:
                return Constraint.Infeasible
        return value
    return wrapper_function


#
# This class is a pure interface
#

class _ConstraintData(ActiveComponentData):
    """
    This class defines the data for a single constraint.

    Constructor arguments:
        component       The Constraint object that owns this data.

    Public class attributes:
        active          A boolean that is true if this constraint is
                            active in the model.
        body            The Pyomo expression for this constraint
        lower           The Pyomo expression for the lower bound
        upper           The Pyomo expression for the upper bound
        equality        A boolean that indicates whether this is an
                            equality constraint
        strict_lower    A boolean that indicates whether this
                            constraint uses a strict lower bound
        strict_upper    A boolean that indicates whether this
                            constraint uses a strict upper bound

    Private class attributes:
        _component      The objective component.
        _active         A boolean that indicates whether this data is active
    """

    __slots__ = ()

    # Set to true when a constraint class stores its expression
    # in linear canonical form
    _linear_canonical_form = False

    def __init__(self, component=None):
        #
        # These lines represent in-lining of the
        # following constructors:
        #   - _ConstraintData,
        #   - ActiveComponentData
        #   - ComponentData
        self._component = weakref_ref(component) if (component is not None) \
                          else None
        self._active = True

    #
    # Interface
    #

    def __call__(self, exception=True):
        """Compute the value of the body of this constraint."""
        if self.body is None:
            return None
        return self.body(exception=exception)


    def has_lb(self):
        """Returns :const:`False` when the lower bound is
        :const:`None` or negative infinity"""
        lb = self.lower
        return (lb is not None) and \
            (value(lb) != float('-inf'))

    def has_ub(self):
        """Returns :const:`False` when the upper bound is
        :const:`None` or positive infinity"""
        ub = self.upper
        return (ub is not None) and \
            (value(ub) != float('inf'))

    def lslack(self):
        """
        Returns the value of f(x)-L for constraints of the form:
            L <= f(x) (<= U)
            (U >=) f(x) >= L
        """
        if self.lower is None:
            return float('inf')
        else:
            return value(self.body)-value(self.lower)

    def uslack(self):
        """
        Returns the value of U-f(x) for constraints of the form:
            (L <=) f(x) <= U
            U >= f(x) (>= L)
        """
        if self.upper is None:
            return float('inf')
        else:
            return value(self.upper)-value(self.body)

    def slack(self):
        """
        Returns the smaller of lslack and uslack values
        """
        if self.lower is None:
            return value(self.upper)-value(self.body)
        elif self.upper is None:
            return value(self.body)-value(self.lower)
        return min(value(self.upper)-value(self.body),
                   value(self.body)-value(self.lower))

    #
    # Abstract Interface
    #

    @property
    def body(self):
        """Access the body of a constraint expression."""
        raise NotImplementedError

    @property
    def lower(self):
        """Access the lower bound of a constraint expression."""
        raise NotImplementedError

    @property
    def upper(self):
        """Access the upper bound of a constraint expression."""
        raise NotImplementedError

    @property
    def equality(self):
        """A boolean indicating whether this is an equality constraint."""
        raise NotImplementedError

    @property
    def strict_lower(self):
        """A boolean indicating whether this constraint has a strict lower bound."""
        raise NotImplementedError

    @property
    def strict_upper(self):
        """A boolean indicating whether this constraint has a strict upper bound."""
        raise NotImplementedError

    def set_value(self, expr):
        """Set the expression on this constraint."""
        raise NotImplementedError

    def get_value(self):
        """Get the expression on this constraint."""
        raise NotImplementedError

class _GeneralConstraintData(_ConstraintData):
    """
    This class defines the data for a single general constraint.

    Constructor arguments:
        component       The Constraint object that owns this data.
        expr            The Pyomo expression stored in this constraint.

    Public class attributes:
        active          A boolean that is true if this constraint is
                            active in the model.
        body            The Pyomo expression for this constraint
        lower           The Pyomo expression for the lower bound
        upper           The Pyomo expression for the upper bound
        equality        A boolean that indicates whether this is an
                            equality constraint
        strict_lower    A boolean that indicates whether this
                            constraint uses a strict lower bound
        strict_upper    A boolean that indicates whether this
                            constraint uses a strict upper bound

    Private class attributes:
        _component      The objective component.
        _active         A boolean that indicates whether this data is active
    """

    __slots__ = ('_body', '_lower', '_upper', '_equality')

    def __init__(self,  expr=None, component=None):
        #
        # These lines represent in-lining of the
        # following constructors:
        #   - _ConstraintData,
        #   - ActiveComponentData
        #   - ComponentData
        self._component = weakref_ref(component) if (component is not None) \
                          else None
        self._active = True

        self._body = None
        self._lower = None
        self._upper = None
        self._equality = False
        if expr is not None:
            self.set_value(expr)

    def __getstate__(self):
        """
        This method must be defined because this class uses slots.
        """
        result = super(_GeneralConstraintData, self).__getstate__()
        for i in _GeneralConstraintData.__slots__:
            result[i] = getattr(self, i)
        return result

    # Since this class requires no special processing of the state
    # dictionary, it does not need to implement __setstate__()

    #
    # Abstract Interface
    #

    @property
    def body(self):
        """Access the body of a constraint expression."""
        return self._body

    @property
    def lower(self):
        """Access the lower bound of a constraint expression."""
        return self._lower

    @property
    def upper(self):
        """Access the upper bound of a constraint expression."""
        return self._upper

    @property
    def equality(self):
        """A boolean indicating whether this is an equality constraint."""
        return self._equality

    @property
    def strict_lower(self):
        """A boolean indicating whether this constraint has a strict lower bound."""
        return False

    @property
    def strict_upper(self):
        """A boolean indicating whether this constraint has a strict upper bound."""
        return False

    @property
    def expr(self):
        """Return the expression associated with this constraint."""
        return self.get_value()

    def set_value(self, expr):
        """Set the expression on this constraint."""

        if expr is None:
            self._body = None
            self._lower = None
            self._upper = None
            self._equality = False
            return

        _expr_type = expr.__class__
        if _expr_type is tuple: # or expr_type is list:
            #
            # Form equality expression
            #
            if len(expr) == 2:
                arg0 = expr[0]
                if arg0 is not None:
                    arg0 = as_numeric(arg0)
                arg1 = expr[1]
                if arg1 is not None:
                    arg1 = as_numeric(arg1)

                self._equality = True
                if arg1 is None or (not arg1.is_potentially_variable()):
                    self._lower = self._upper = arg1
                    self._body = arg0
                elif arg0 is None or (not arg0.is_potentially_variable()):
                    self._lower = self._upper = arg0
                    self._body = arg1
                else:
                    self._lower = self._upper = ZeroConstant
                    self._body = arg0
                    self._body -= arg1
            #
            # Form inequality expression
            #
            elif len(expr) == 3:
                arg0 = expr[0]
                if arg0 is not None:
                    arg0 = as_numeric(arg0)
                    if arg0.is_potentially_variable():
                        raise ValueError(
                            "Constraint '%s' found a 3-tuple (lower,"
                            " expression, upper) but the lower "
                            "value was not data or an expression "
                            "restricted to storage of data."
                            % (self.name))

                arg1 = expr[1]
                if arg1 is not None:
                    arg1 = as_numeric(arg1)

                arg2 = expr[2]
                if arg2 is not None:
                    arg2 = as_numeric(arg2)
                    if arg2.is_potentially_variable():
                        raise ValueError(
                            "Constraint '%s' found a 3-tuple (lower,"
                            " expression, upper) but the upper "
                            "value was not data or an expression "
                            "restricted to storage of data."
                            % (self.name))

                self._lower = arg0
                self._body  = arg1
                self._upper = arg2
            else:
                raise ValueError(
                    "Constructor rule for constraint '%s' returned "
                    "a tuple of length %d. Expecting a tuple of "
                    "length 2 or 3:\n"
                    "Equality:   (left, right)\n"
                    "Inequality: (lower, expression, upper)"
                    % (self.name, len(expr)))

            relational_expr = False
        else:
            try:
                relational_expr = expr.is_relational()
                if not relational_expr:
                    raise ValueError(
                        "Constraint '%s' does not have a proper "
                        "value. Found '%s'\nExpecting a tuple or "
                        "equation. Examples:"
                        "\n   summation(model.costs) == model.income"
                        "\n   (0, model.price[item], 50)"
                        % (self.name, str(expr)))
            except AttributeError:
                msg = ("Constraint '%s' does not have a proper "
                       "value. Found '%s'\nExpecting a tuple or "
                       "equation. Examples:"
                       "\n   summation(model.costs) == model.income"
                       "\n   (0, model.price[item], 50)"
                       % (self.name, str(expr)))
                if type(expr) is bool:
                    msg += ("\nNote: constant Boolean expressions "
                            "are not valid constraint expressions. "
                            "Some apparently non-constant compound "
                            "inequalities (e.g. 'expr >= 0 <= 1') "
                            "can return boolean values; the proper "
                            "form for compound inequalities is "
                            "always 'lb <= expr <= ub'.")
                raise ValueError(msg)
        #
        # Special check for chainedInequality errors like "if var <
        # 1:" within rules.  Catching them here allows us to provide
        # the user with better (and more immediate) debugging
        # information.  We don't want to check earlier because we
        # want to provide a specific debugging message if the
        # construction rule returned True/False; for example, if the
        # user did ( var < 1 > 0 ) (which also results in a non-None
        # chainedInequality value)
        #
        if EXPR._chainedInequality.prev is not None:
            raise TypeError(EXPR._chainedInequality.error_message())
        #
        # Process relational expressions
        # (i.e. explicit '==', '<', and '<=')
        #
        if relational_expr:
            if _expr_type is EXPR.EqualityExpression:
                # Equality expression: only 2 arguments!
                self._equality = True

                if not expr.arg(1).is_potentially_variable():
                    self._lower = self._upper = expr.arg(1)
                    self._body = expr.arg(0)
                elif not expr.arg(0).is_potentially_variable():
                    self._lower = self._upper = expr.arg(0)
                    self._body = expr.arg(1)
                else:
                    self._lower = self._upper = ZeroConstant
                    self._body = expr.arg(0)
                    self._body -= expr.arg(1)

            elif _expr_type is EXPR.InequalityExpression:
                if expr._strict:
                    raise ValueError(
                        "Constraint '%s' encountered a strict "
                        "inequality expression ('>' or '<'). All"
                        " constraints must be formulated using "
                        "using '<=', '>=', or '=='."
                        % (self.name))

                if not expr.arg(1).is_potentially_variable():
                    self._lower = None
                    self._body  = expr.arg(0)
                    self._upper = expr.arg(1)
                elif not expr.arg(0).is_potentially_variable():
                    self._lower = expr.arg(0)
                    self._body  = expr.arg(1)
                    self._upper = None
                else:
                    self._lower = None
                    self._body = expr.arg(0)
                    self._body -= expr.arg(1)
                    self._upper = ZeroConstant

            
            else:   # RangedExpression
                if any(expr._strict):
                    raise ValueError(
                        "Constraint '%s' encountered a strict "
                        "inequality expression ('>' or '<'). All"
                        " constraints must be formulated using "
                        "using '<=', '>=', or '=='."
                        % (self.name))

                if expr.arg(0).is_potentially_variable():
                    raise ValueError(
                        "Constraint '%s' found a double-sided "
                        "inequality expression (lower <= "
                        "expression <= upper) but the lower "
                        "bound was not data or an expression "
                        "restricted to storage of data."
                        % (self.name))
                if expr.arg(2).is_potentially_variable():
                    raise ValueError(
                        "Constraint '%s' found a double-sided "\
                        "inequality expression (lower <= "
                        "expression <= upper) but the upper "
                        "bound was not data or an expression "
                        "restricted to storage of data."
                        % (self.name))

                self._lower = expr.arg(0)
                self._body  = expr.arg(1)
                self._upper = expr.arg(2)

        #
        # Replace numeric bound values with a NumericConstant object,
        # and reset the values to 'None' if they are 'infinite'
        #
        if (self._lower is not None) and is_constant(self._lower):
            val = self._lower()
            if not pyutilib.math.is_finite(val):
                if val > 0:
                    raise ValueError(
                        "Constraint '%s' created with a +Inf lower "
                        "bound." % (self.name))
                self._lower = None
            elif bool(val > 0) == bool(val <= 0):
                raise ValueError(
                    "Constraint '%s' created with a non-numeric "
                    "lower bound." % (self.name))

        if (self._upper is not None) and is_constant(self._upper):
            val = self._upper()
            if not pyutilib.math.is_finite(val):
                if val < 0:
                    raise ValueError(
                        "Constraint '%s' created with a -Inf upper "
                        "bound." % (self.name))
                self._upper = None
            elif bool(val > 0) == bool(val <= 0):
                raise ValueError(
                    "Constraint '%s' created with a non-numeric "
                    "upper bound." % (self.name))

        #
        # Error check, to ensure that we don't have a constraint that
        # doesn't depend on any variables / parameters.
        #
        # Error check, to ensure that we don't have an equality
        # constraint with 'infinite' RHS
        #
        if self._equality:
            if self._lower is None:
                raise ValueError(
                    "Equality constraint '%s' defined with "
                    "non-finite term." % (self.name))
            assert self._lower is self._upper

        #
        # Compress the body expression
        #
        self._body = EXPR.compress_expression(self._body)


    def get_value(self):
        """Get the expression on this constraint."""
        if self._equality:
            return self._body == self._lower
        else:
            if self._lower is None:
                return self._body <= self._upper
            elif self._upper is None:
                return self._lower <= self._body
            return self._lower <= self._body <= self._upper


class Constraint(ActiveIndexedComponent):
    """
    This modeling component defines a constraint expression using a
    rule function.

    Constructor arguments:
        expr            A Pyomo expression for this constraint
        rule            A function that is used to construct constraint
                            expressions
        doc             A text string describing this component
        name            A name for this component

    Public class attributes:
        doc             A text string describing this component
        name            A name for this component
        active          A boolean that is true if this component will be
                            used to construct a model instance
        rule            The rule used to initialize the constraint(s)

    Private class attributes:
        _constructed        A boolean that is true if this component has been
                                constructed
        _data               A dictionary from the index set to component data
                                objects
        _index              The set of valid indices
        _implicit_subsets   A tuple of set objects that represents the index set
        _model              A weakref to the model that owns this component
        _parent             A weakref to the parent block that owns this component
        _type               The class type for the derived subclass
    """

    _ComponentDataClass = _GeneralConstraintData
    NoConstraint    = (1000,)
    Skip            = (1000,)
    Infeasible      = (1001,)
    Violated        = (1001,)
    Feasible        = (1002,)
    Satisfied       = (1002,)

    def __new__(cls, *args, **kwds):
        if cls != Constraint:
            return super(Constraint, cls).__new__(cls)
        if not args or (args[0] is UnindexedComponent_set and len(args)==1):
            return SimpleConstraint.__new__(SimpleConstraint)
        else:
            return IndexedConstraint.__new__(IndexedConstraint)

    def __init__(self, *args, **kwargs):
        self.rule = kwargs.pop('rule', None)
        self._init_expr = kwargs.pop('expr', None)
        #if self.rule is None and self._init_expr is None:
        #    raise ValueError("A simple Constraint component requires a 'rule' or 'expr' option")
        kwargs.setdefault('ctype', Constraint)
        ActiveIndexedComponent.__init__(self, *args, **kwargs)

    #
    # TODO: Ideally we would not override these methods and instead add
    # the contents of _check_skip_add to the set_value() method.
    # Unfortunately, until IndexedComponentData objects know their own
    # index, determining the index is a *very* expensive operation.  If
    # we refactor things so that the Data objects have their own index,
    # then we can remove these overloads.
    #

    def _setitem_impl(self, index, obj, value):
        if self._check_skip_add(index, value) is None:
            del self[index]
            return None
        else:
            obj.set_value(value)
            return obj

    def _setitem_when_not_present(self, index, value):
        if self._check_skip_add(index, value) is None:
            return None
        else:
            return super(Constraint, self)._setitem_when_not_present(
                index=index, value=value)

    def construct(self, data=None):
        """
        Construct the expression(s) for this constraint.
        """
        if __debug__ and logger.isEnabledFor(logging.DEBUG):
            logger.debug("Constructing constraint %s"
                         % (self.name))
        if self._constructed:
            return
        timer = ConstructionTimer(self)
        self._constructed=True

        _init_expr = self._init_expr
        _init_rule = self.rule
        #
        # We no longer need these
        #
        self._init_expr = None
        # Utilities like DAE assume this stays around
        #self.rule = None

        if (_init_rule is None) and \
           (_init_expr is None):
            # No construction role or expression specified.
            return

        _self_parent = self._parent()
        if not self.is_indexed():
            #
            # Scalar component
            #
            if _init_rule is None:
                tmp = _init_expr
            else:
                try:
                    tmp = _init_rule(_self_parent)
                except Exception:
                    err = sys.exc_info()[1]
                    logger.error(
                        "Rule failed when generating expression for "
                        "constraint %s:\n%s: %s"
                        % (self.name,
                           type(err).__name__,
                           err))
                    raise
            self._setitem_when_not_present(None, tmp)

        else:
            if _init_expr is not None:
                raise IndexError(
                    "Constraint '%s': Cannot initialize multiple indices "
                    "of a constraint with a single expression" %
                    (self.name,) )

            for ndx in self._index:
                try:
                    tmp = apply_indexed_rule(self,
                                             _init_rule,
                                             _self_parent,
                                             ndx)
                except Exception:
                    err = sys.exc_info()[1]
                    logger.error(
                        "Rule failed when generating expression for "
                        "constraint %s with index %s:\n%s: %s"
                        % (self.name,
                           str(ndx),
                           type(err).__name__,
                           err))
                    raise
                self._setitem_when_not_present(ndx, tmp)
        timer.report()

    def _pprint(self):
        """
        Return data that will be printed for this component.
        """
        return (
            [("Size", len(self)),
             ("Index", self._index if self.is_indexed() else None),
             ("Active", self.active),
             ],
            iteritems(self),
            ( "Lower","Body","Upper","Active" ),
            lambda k, v: [ "-Inf" if v.lower is None else v.lower,
                           v.body,
                           "+Inf" if v.upper is None else v.upper,
                           v.active,
                           ]
            )

    def display(self, prefix="", ostream=None):
        """
        Print component state information

        This duplicates logic in Component.pprint()
        """
        if not self.active:
            return
        if ostream is None:
            ostream = sys.stdout
        tab="    "
        ostream.write(prefix+self.local_name+" : ")
        ostream.write("Size="+str(len(self)))

        ostream.write("\n")
        tabular_writer( ostream, prefix+tab,
                        ((k,v) for k,v in iteritems(self._data) if v.active),
                        ( "Lower","Body","Upper" ),
                        lambda k, v: [ value(v.lower),
                                       v.body(),
                                       value(v.upper),
                                       ] )

    #
    # Checks flags like Constraint.Skip, etc. before actually creating a
    # constraint object. Returns the _ConstraintData object when it should be
    #  added to the _data dict; otherwise, None is returned or an exception
    # is raised.
    #
    def _check_skip_add(self, index, expr):
        _expr_type = expr.__class__
        #
        # Convert deprecated expression values
        #
        if _expr_type in _simple_constraint_rule_types:
            if expr is None:
                raise ValueError(
                    _rule_returned_none_error %
                    (_get_indexed_component_data_name(self, index),) )

            #
            # There are cases where a user thinks they are generating
            # a valid 2-sided inequality, but Python's internal
            # systems for handling chained inequalities is doing
            # something very different and resolving it to True /
            # False.  In this case, chainedInequality will be
            # non-None, but the expression will be a bool.  For
            # example, model.a < 1 > 0.
            #
            if EXPR._chainedInequality.prev is not None:

                buf = StringIO()
                EXPR._chainedInequality.prev.pprint(buf)
                #
                # We are about to raise an exception, so it's OK to
                # reset chainedInequality
                #
                EXPR._chainedInequality.prev = None
                raise ValueError(
                    "Invalid chained (2-sided) inequality detected. "
                    "The expression is resolving to %s instead of a "
                    "Pyomo Expression object. This can occur when "
                    "the middle term of a chained inequality is a "
                    "constant or immutable parameter, for example, "
                    "'model.a <= 1 >= 0'.  The proper form for "
                    "2-sided inequalities is '0 <= model.a <= 1'."
                    "\n\nError thrown for Constraint '%s'"
                    "\n\nUnresolved (dangling) inequality "
                    "expression: %s"
                    % (expr, _get_indexed_component_data_name(self,index), buf))
            else:
                raise ValueError(
                    "Invalid constraint expression. The constraint "
                    "expression resolved to a trivial Boolean (%s) "
                    "instead of a Pyomo object. Please modify your "
                    "rule to return Constraint.%s instead of %s."
                    "\n\nError thrown for Constraint '%s'"
                    % (expr,
                       expr and "Feasible" or "Infeasible",
                       expr,
                       _get_indexed_component_data_name(self,index)))

        #
        # Ignore an 'empty' constraint
        #
        if _expr_type is tuple and len(expr) == 1:
            if (expr == Constraint.Skip) or \
               (expr == Constraint.Feasible):
                return None
            if expr == Constraint.Infeasible:
                raise ValueError(
                    "Constraint '%s' is always infeasible"
                    % (_get_indexed_component_data_name(self,index),) )

        return expr


class SimpleConstraint(_GeneralConstraintData, Constraint):
    """
    SimpleConstraint is the implementation representing a single,
    non-indexed constraint.
    """

    def __init__(self, *args, **kwds):
        _GeneralConstraintData.__init__(self,
                                        component=self,
                                        expr=None)
        Constraint.__init__(self, *args, **kwds)

    #
    # Since this class derives from Component and
    # Component.__getstate__ just packs up the entire __dict__ into
    # the state dict, we do not need to define the __getstate__ or
    # __setstate__ methods.  We just defer to the super() get/set
    # state.  Since all of our get/set state methods rely on super()
    # to traverse the MRO, this will automatically pick up both the
    # Component and Data base classes.
    #

    #
    # Override abstract interface methods to first check for
    # construction
    #

    @property
    def body(self):
        """Access the body of a constraint expression."""
        if self._constructed:
            if len(self._data) == 0:
                raise ValueError(
                    "Accessing the body of SimpleConstraint "
                    "'%s' before the Constraint has been assigned "
                    "an expression. There is currently "
                    "nothing to access." % (self.name))
            return _GeneralConstraintData.body.fget(self)
        raise ValueError(
            "Accessing the body of constraint '%s' "
            "before the Constraint has been constructed (there "
            "is currently no value to return)."
            % (self.name))

    @property
    def lower(self):
        """Access the lower bound of a constraint expression."""
        if self._constructed:
            if len(self._data) == 0:
                raise ValueError(
                    "Accessing the lower bound of SimpleConstraint "
                    "'%s' before the Constraint has been assigned "
                    "an expression. There is currently "
                    "nothing to access." % (self.name))
            return _GeneralConstraintData.lower.fget(self)
        raise ValueError(
            "Accessing the lower bound of constraint '%s' "
            "before the Constraint has been constructed (there "
            "is currently no value to return)."
            % (self.name))

    @property
    def upper(self):
        """Access the upper bound of a constraint expression."""
        if self._constructed:
            if len(self._data) == 0:
                raise ValueError(
                    "Accessing the upper bound of SimpleConstraint "
                    "'%s' before the Constraint has been assigned "
                    "an expression. There is currently "
                    "nothing to access." % (self.name))
            return _GeneralConstraintData.upper.fget(self)
        raise ValueError(
            "Accessing the upper bound of constraint '%s' "
            "before the Constraint has been constructed (there "
            "is currently no value to return)."
            % (self.name))

    @property
    def equality(self):
        """A boolean indicating whether this is an equality constraint."""
        if self._constructed:
            if len(self._data) == 0:
                raise ValueError(
                    "Accessing the equality flag of SimpleConstraint "
                    "'%s' before the Constraint has been assigned "
                    "an expression. There is currently "
                    "nothing to access." % (self.name))
            return _GeneralConstraintData.equality.fget(self)
        raise ValueError(
            "Accessing the equality flag of constraint '%s' "
            "before the Constraint has been constructed (there "
            "is currently no value to return)."
            % (self.name))

    @property
    def strict_lower(self):
        """A boolean indicating whether this constraint has a strict lower bound."""
        if self._constructed:
            if len(self._data) == 0:
                raise ValueError(
                    "Accessing the strict_lower flag of SimpleConstraint "
                    "'%s' before the Constraint has been assigned "
                    "an expression. There is currently "
                    "nothing to access." % (self.name))
            return _GeneralConstraintData.strict_lower.fget(self)
        raise ValueError(
            "Accessing the strict_lower flag of constraint '%s' "
            "before the Constraint has been constructed (there "
            "is currently no value to return)."
            % (self.name))

    @property
    def strict_upper(self):
        """A boolean indicating whether this constraint has a strict upper bound."""
        if self._constructed:
            if len(self._data) == 0:
                raise ValueError(
                    "Accessing the strict_upper flag of SimpleConstraint "
                    "'%s' before the Constraint has been assigned "
                    "an expression. There is currently "
                    "nothing to access." % (self.name))
            return _GeneralConstraintData.strict_upper.fget(self)
        raise ValueError(
            "Accessing the strict_upper flag of constraint '%s' "
            "before the Constraint has been constructed (there "
            "is currently no value to return)."
            % (self.name))

    #
    # Singleton constraints are strange in that we want them to be
    # both be constructed but have len() == 0 when not initialized with
    # anything (at least according to the unit tests that are
    # currently in place). So during initialization only, we will
    # treat them as "indexed" objects where things like
    # Constraint.Skip are managed. But after that they will behave
    # like _ConstraintData objects where set_value does not handle
    # Constraint.Skip but expects a valid expression or None.
    #

    def set_value(self, expr):
        """Set the expression on this constraint."""
        if not self._constructed:
            raise ValueError(
                "Setting the value of constraint '%s' "
                "before the Constraint has been constructed (there "
                "is currently no object to set)."
                % (self.name))

        if len(self._data) == 0:
            self._data[None] = self
        if self._check_skip_add(None, expr) is None:
            del self[None]
            return None
        return _GeneralConstraintData.set_value(self, expr)

    #
    # Leaving this method for backward compatibility reasons.
    # (probably should be removed)
    #
    def add(self, index, expr):
        """Add a constraint with a given index."""
        if index is not None:
            raise ValueError(
                "SimpleConstraint object '%s' does not accept "
                "index values other than None. Invalid value: %s"
                % (self.name, index))
        self.set_value(expr)
        return self

class IndexedConstraint(Constraint):

    #
    # Leaving this method for backward compatibility reasons
    #
    # Note: Beginning after Pyomo 5.2 this method will now validate that
    # the index is in the underlying index set (through 5.2 the index
    # was not checked).
    #
    def add(self, index, expr):
        """Add a constraint with a given index."""
        return self.__setitem__(index, expr)


class ConstraintList(IndexedConstraint):
    """
    A constraint component that represents a list of constraints.
    Constraints can be indexed by their index, but when they are
    added an index value is not specified.
    """

    End             = (1003,)

    def __init__(self, **kwargs):
        """Constructor"""
        args = (Set(),)
        if 'expr' in kwargs:
            raise ValueError(
                "ConstraintList does not accept the 'expr' keyword")
        Constraint.__init__(self, *args, **kwargs)

    def construct(self, data=None):
        """
        Construct the expression(s) for this constraint.
        """
        generate_debug_messages = \
            __debug__ and logger.isEnabledFor(logging.DEBUG)
        if generate_debug_messages:
            logger.debug("Constructing constraint list %s"
                         % (self.name))

        if self._constructed:
            return
        self._constructed=True

        assert self._init_expr is None
        _init_rule = self.rule

        #
        # We no longer need these
        #
        self._init_expr = None
        # Utilities like DAE assume this stays around
        #self.rule = None

        if _init_rule is None:
            return

        _generator = None
        _self_parent = self._parent()
        if inspect.isgeneratorfunction(_init_rule):
            _generator = _init_rule(_self_parent)
        elif inspect.isgenerator(_init_rule):
            _generator = _init_rule
        if _generator is None:
            while True:
                val = len(self._index) + 1
                if generate_debug_messages:
                    logger.debug(
                        "   Constructing constraint index "+str(val))
                expr = apply_indexed_rule(self,
                                          _init_rule,
                                          _self_parent,
                                          val)
                if expr is None:
                    raise ValueError(
                        "ConstraintList '%s': rule returned None "
                        "instead of ConstraintList.End" % (self.name,) )
                if (expr.__class__ is tuple) and \
                   (expr == ConstraintList.End):
                    return
                self.add(expr)

        else:

            for expr in _generator:
                if expr is None:
                    raise ValueError(
                        "ConstraintList '%s': generator returned None "
                        "instead of ConstraintList.End" % (self.name,) )
                if (expr.__class__ is tuple) and \
                   (expr == ConstraintList.End):
                    return
                self.add(expr)

    def add(self, expr):
        """Add a constraint with an implicit index."""
        next_idx = len(self._index) + 1
        self._index.add(next_idx)
        return self.__setitem__(next_idx, expr)

register_component(Constraint, "General constraint expressions.")
register_component(ConstraintList, "A list of constraint expressions.")<|MERGE_RESOLUTION|>--- conflicted
+++ resolved
@@ -18,14 +18,8 @@
 
 import pyutilib.math
 from pyomo.util.timing import ConstructionTimer
-<<<<<<< HEAD
 from pyomo.core.expr import current as EXPR
 from pyomo.core.expr.numvalue import (ZeroConstant,
-=======
-from pyomo.core.base import expr as EXPR
-from pyomo.core.base.plugin import register_component
-from pyomo.core.base.numvalue import (ZeroConstant,
->>>>>>> d0d3ab23
                                       value,
                                       as_numeric,
                                       is_constant,
