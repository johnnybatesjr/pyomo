# -*- coding: UTF-8 -*-
"""Transformation to fix disjuncts.

This transformation looks for active disjunctions in the passed model instance
and fixes the participating disjuncts based on their current indicator_var
values. Active disjuncts are transformed to Block and inactive disjuncts
(indicator_var = 0) are transformed to Block with all of their constituent
constraints and disjunctions deactivated.

"""

import logging
import textwrap
from math import fabs

from six import itervalues

from pyomo.core.base import Transformation
from pyomo.core.base.component import _ComponentBase
from pyomo.core.base.block import Block, _BlockData
from pyomo.core.base.constraint import Constraint
from pyomo.core.expr.numvalue import value
from pyomo.core.kernel.component_set import ComponentSet
from pyomo.gdp import GDP_Error
from pyomo.gdp.disjunct import (Disjunct, Disjunction, _DisjunctData,
                                _DisjunctionData)
<<<<<<< HEAD
from pyomo.util.config import ConfigBlock, ConfigValue
from pyomo.util.plugin import alias
=======
from pyomo.common.plugin import alias
from six import itervalues
>>>>>>> 2b8f7337

logger = logging.getLogger('pyomo.gdp.fix_disjuncts')


def target_list(x):
    if isinstance(x, _ComponentBase):
        return [x]
    elif hasattr(x, '__iter__'):
        ans = []
        for i in x:
            if isinstance(i, _ComponentBase):
                ans.append(i)
            else:
                raise ValueError(
                    "Expected Component or list of Components."
                    "\n\tReceived %s" % (type(i),)
                )


class GDP_Disjunct_Fixer(Transformation):
    """Fix disjuncts to their current logical values.

    This reclassifies all disjuncts as ctype Block and deactivates the
    constraints and disjunctions within inactive disjuncts.

    """

    def __init__(self, *args, **kwargs):
        # TODO This uses an integer tolerance. At some point, these should be
        # standardized.
        self.integer_tolerance = kwargs.pop('int_tol', 1E-6)
        super(GDP_Disjunct_Fixer, self).__init__(*args, **kwargs)
        self._transformedDisjuncts = ComponentSet()

    alias('gdp.fix_disjuncts',
          doc=textwrap.fill(textwrap.dedent(__doc__.strip())))

    CONFIG = ConfigBlock("gdp.fix_disjuncts")
    CONFIG.declare('targets', ConfigValue(
        default=None,
        domain=target_list,
        description="target or list of targets that will be fixed",
    ))

    def _apply_to(self, instance, **kwds):
        """Apply the transformation on the targets in the given instance.

        The instance is expected to be Block-like.

        The target ctype is expected to be Block, Disjunct, or Disjunction.
        For a Block or Disjunct, the transformation will fix all disjuncts
        found in disjunctions within the container. If no target is specified,
        the whole instance is transformed.

        """
        config = self.CONFIG(kwds.pop('options', {}))
        config.set_value(kwds)

        targets = config.targets if config.targets is not None else (instance,)
        for t in targets:
            if not t.active:
                return  # do nothing for inactive containers

            # screen for allowable instance types
            if (type(t) not in (_DisjunctData, _BlockData, _DisjunctionData) and
                    t.type() not in (Disjunct, Block, Disjunction)):
                raise GDP_Error(
                    "Target %s was not a Block, Disjunct, or Disjunction. "
                    "It was of type %s and can't be transformed."
                    % (t.name, type(t)))

            # if the object is indexed, transform all of its _ComponentData
            if t.is_indexed():
                for obj in itervalues(t):
                    self._transformObject(obj)
            else:
                self._transformObject(t)

    def _transformObject(self, obj):
        # If the object is a disjunction, transform it.
        if obj.type() == Disjunction and not obj.is_indexed():
            self._transformDisjunctionData(obj)
        # Otherwise, treat it like a container and transform its contents.
        else:
            self._transformContainer(obj)

    def _transformDisjunctionData(self, disjunction):
        # the sum of all the indicator variable values of disjuncts in the
        # disjunction
        logical_sum = sum(value(disj.indicator_var)
                          for disj in disjunction.disjuncts)

        # Check that the disjunctions are not being fixed to an infeasible
        # realization.
        if disjunction.xor and not logical_sum == 1:
            # for XOR disjunctions, the sum of all disjunct values should be 1
            raise GDP_Error(
                "Disjunction %s violated. "
                "Expected 1 disjunct to be active, but %s were active."
                % (disjunction.name, logical_sum))
        elif not logical_sum >= 1:
            # for non-XOR disjunctions, the sum of all disjunct values should
            # be at least 1
            raise GDP_Error(
                "Disjunction %s violated. "
                "Expected at least 1 disjunct to be active, "
                "but none were active.")
        else:
            # disjunction is in feasible realization. Deactivate it.
            disjunction.deactivate()

        # Process the disjuncts associatd with the disjunction that have not
        # already been transformed.
        for disj in ComponentSet(disjunction.disjuncts) - self._transformedDisjuncts:
            self._transformDisjunctData(disj)
        # Update the set of transformed disjuncts with those from this
        # disjunction
        self._transformedDisjuncts.update(disjunction.disjuncts)

    def _transformDisjunctData(self, obj):
        """Fix the disjunct either to a Block or a deactivated Block."""
        if fabs(value(obj.indicator_var) - 1) <= self.integer_tolerance:
            # Disjunct is active. Convert to Block.
            obj.parent_block().reclassify_component_type(obj, Block)
            obj.indicator_var.fix(1)
            # Process the components attached to this disjunct.
            self._transformContainer(obj)
        elif fabs(value(obj.indicator_var)) <= self.integer_tolerance:
            obj.parent_block().reclassify_component_type(obj, Block)
            obj.indicator_var.fix(0)
            # Deactivate all constituent constraints and disjunctions
            # HACK I do not deactivate the whole block because some writers
            # do not look for variables in deactivated blocks.
            for constr in obj.component_objects(
                    ctype=(Constraint, Disjunction),
                    active=True, descend_into=True):
                constr.deactivate()
        else:
            raise ValueError(
                'Non-binary indicator variable value %s for disjunct %s'
                % (obj.name, value(obj.indicator_var)))

    def _transformContainer(self, obj):
        """Find all disjunctions in the container and transform them."""
        for disjunction in obj.component_data_objects(
                ctype=Disjunction, active=True,
                descend_into=Block):
            self._transformDisjunctionData(disjunction)<|MERGE_RESOLUTION|>--- conflicted
+++ resolved
@@ -15,6 +15,8 @@
 
 from six import itervalues
 
+from pyomo.common.config import ConfigBlock, ConfigValue
+from pyomo.common.plugin import alias
 from pyomo.core.base import Transformation
 from pyomo.core.base.component import _ComponentBase
 from pyomo.core.base.block import Block, _BlockData
@@ -24,13 +26,6 @@
 from pyomo.gdp import GDP_Error
 from pyomo.gdp.disjunct import (Disjunct, Disjunction, _DisjunctData,
                                 _DisjunctionData)
-<<<<<<< HEAD
-from pyomo.util.config import ConfigBlock, ConfigValue
-from pyomo.util.plugin import alias
-=======
-from pyomo.common.plugin import alias
-from six import itervalues
->>>>>>> 2b8f7337
 
 logger = logging.getLogger('pyomo.gdp.fix_disjuncts')
 
