--- conflicted
+++ resolved
@@ -101,17 +101,6 @@
 
     # fix the disjuncts in the linear GDP and send for solution.
     solve_data.mip_iteration += 1
-<<<<<<< HEAD
-    linear_GDP = solve_data.linear_GDP.clone()
-    config.logger.info(
-        "Generating initial linear GDP approximation by "
-        "solving subproblem with original user-specified disjunct values.")
-    TransformationFactory('gdp.fix_disjuncts').apply_to(linear_GDP)
-    mip_result = solve_linear_GDP(linear_GDP, solve_data, config)
-    if mip_result:
-        _, mip_var_values = mip_result
-        # use the mip_var_values to create the NLP subproblem
-=======
     config.logger.info(
         "Generating initial linear GDP approximation by "
         "solving subproblem with original user-specified disjunct values.")
@@ -120,24 +109,10 @@
     mip_result = solve_linear_GDP(linear_GDP, solve_data, config)
     if mip_result.feasible:
         # use the mip variable values to create the NLP subproblem
->>>>>>> ab7868db
         nlp_model = solve_data.working_model.clone()
         # copy in the discrete variable values
         copy_and_fix_mip_values_to_nlp(
             nlp_model.GDPopt_utils.working_var_list,
-<<<<<<< HEAD
-            mip_var_values, config)
-        TransformationFactory('gdp.fix_disjuncts').apply_to(nlp_model)
-        solve_data.nlp_iteration += 1
-        nlp_result = solve_NLP(nlp_model, solve_data, config)
-        nlp_feasible, nlp_var_values, nlp_duals = nlp_result
-        if nlp_feasible:
-            update_nlp_progress_indicators(nlp_model, solve_data, config)
-            add_outer_approximation_cuts(
-                nlp_var_values, nlp_duals, solve_data, config)
-        add_integer_cut(
-            mip_var_values, solve_data, config, feasible=nlp_feasible)
-=======
             mip_result.var_values, config)
         TransformationFactory('gdp.fix_disjuncts').apply_to(nlp_model)
         solve_data.nlp_iteration += 1
@@ -148,7 +123,6 @@
         add_integer_cut(
             mip_result.var_values, solve_data, config,
             feasible=nlp_result.feasible)
->>>>>>> ab7868db
     else:
         config.logger.error(
             'Linear GDP infeasible for initial user-specified '
